/*---------------------------------------------------------------------------------------------
 *  Copyright (c) Microsoft Corporation. All rights reserved.
 *  Licensed under the MIT License. See License.txt in the project root for license information.
 *--------------------------------------------------------------------------------------------*/

import { Schemas } from 'vs/base/common/network';
import { env } from 'vs/base/common/process';
import { withNullAsUndefined } from 'vs/base/common/types';
import { IConfigurationService } from 'vs/platform/configuration/common/configuration';
import { ILogService } from 'vs/platform/log/common/log';
import { IWorkspaceContextService, IWorkspaceFolder } from 'vs/platform/workspace/common/workspace';
import { IRemoteTerminalService, ITerminalService } from 'vs/workbench/contrib/terminal/browser/terminal';
import { IConfigurationResolverService } from 'vs/workbench/services/configurationResolver/common/configurationResolver';
import { IHistoryService } from 'vs/workbench/services/history/common/history';
import { IProcessEnvironment, OperatingSystem, OS } from 'vs/base/common/platform';
import { IShellLaunchConfig, ITerminalProfile, TerminalIcon, TerminalSettingId } from 'vs/platform/terminal/common/terminal';
import { IShellLaunchConfigResolveOptions, ITerminalProfileResolverService } from 'vs/workbench/contrib/terminal/common/terminal';
import * as path from 'vs/base/common/path';
import { Codicon, iconRegistry } from 'vs/base/common/codicons';
import { IRemoteAgentService } from 'vs/workbench/services/remote/common/remoteAgentService';
import { debounce } from 'vs/base/common/decorators';
import { ThemeIcon } from 'vs/platform/theme/common/themeService';
import { URI, UriComponents } from 'vs/base/common/uri';

export interface IProfileContextProvider {
	getDefaultSystemShell: (remoteAuthority: string | undefined, os: OperatingSystem) => Promise<string>;
	getEnvironment: (remoteAuthority: string | undefined) => Promise<IProcessEnvironment>;
}

const generatedProfileName = 'Generated';

export abstract class BaseTerminalProfileResolverService implements ITerminalProfileResolverService {
	declare _serviceBrand: undefined;

	private _primaryBackendOs: OperatingSystem | undefined;

	private _defaultProfileName: string | undefined;
	get defaultProfileName(): string | undefined { return this._defaultProfileName; }

	constructor(
		private readonly _context: IProfileContextProvider,
		private readonly _configurationService: IConfigurationService,
		private readonly _configurationResolverService: IConfigurationResolverService,
		private readonly _historyService: IHistoryService,
		private readonly _logService: ILogService,
		private readonly _terminalService: ITerminalService,
		private readonly _workspaceContextService: IWorkspaceContextService,
		private readonly _remoteAgentService: IRemoteAgentService
	) {
		if (this._remoteAgentService.getConnection()) {
			this._remoteAgentService.getEnvironment().then(env => this._primaryBackendOs = env?.os || OS);
		} else {
			this._primaryBackendOs = OS;
		}
		this._configurationService.onDidChangeConfiguration(e => {
			if (e.affectsConfiguration(TerminalSettingId.DefaultProfileWindows) ||
				e.affectsConfiguration(TerminalSettingId.DefaultProfileMacOs) ||
				e.affectsConfiguration(TerminalSettingId.DefaultProfileLinux)) {
				this._refreshDefaultProfileName();
			}
		});
		this._terminalService.onDidChangeAvailableProfiles(() => this._refreshDefaultProfileName());
	}

	@debounce(200)
	private async _refreshDefaultProfileName() {
		if (this._primaryBackendOs) {
			this._defaultProfileName = (await this.getDefaultProfile({
				remoteAuthority: this._remoteAgentService.getConnection()?.remoteAuthority,
				os: this._primaryBackendOs
			}))?.profileName;
		}
	}

	resolveIcon(shellLaunchConfig: IShellLaunchConfig, os: OperatingSystem): void {
		if (shellLaunchConfig.icon) {
			shellLaunchConfig.icon = this._getCustomIcon(shellLaunchConfig.icon) || Codicon.terminal;
			return;
		}

		if (shellLaunchConfig.executable) {
			return;
		}
		const defaultProfile = this._getUnresolvedRealDefaultProfile(os);
		if (defaultProfile) {
			shellLaunchConfig.icon = defaultProfile.icon;
		}
	}

	async resolveShellLaunchConfig(shellLaunchConfig: IShellLaunchConfig, options: IShellLaunchConfigResolveOptions): Promise<void> {
		// Resolve the shell and shell args
		let resolvedProfile: ITerminalProfile;
		if (shellLaunchConfig.executable) {
			resolvedProfile = await this._resolveProfile({
				path: shellLaunchConfig.executable,
				args: shellLaunchConfig.args,
				profileName: generatedProfileName,
				isDefault: false
			}, options);
		} else {
			resolvedProfile = await this.getDefaultProfile(options);
		}
		shellLaunchConfig.executable = resolvedProfile.path;
		shellLaunchConfig.args = resolvedProfile.args;
		if (resolvedProfile.env) {
			if (shellLaunchConfig.env) {
				shellLaunchConfig.env = { ...shellLaunchConfig.env, ...resolvedProfile.env };
			} else {
				shellLaunchConfig.env = resolvedProfile.env;
			}
		}

		// Verify the icon is valid, and fallback correctly to the generic terminal id if there is
		// an issue
		shellLaunchConfig.icon = this._getCustomIcon(shellLaunchConfig.icon) || this._getCustomIcon(resolvedProfile.icon) || Codicon.terminal;

		// Override the name if specified
		if (resolvedProfile.overrideName) {
			shellLaunchConfig.name = resolvedProfile.profileName;
		}

		// Apply the color
		shellLaunchConfig.color = resolvedProfile.color;

		// Resolve useShellEnvironment based on the setting if it's not set
		if (shellLaunchConfig.useShellEnvironment === undefined) {
			shellLaunchConfig.useShellEnvironment = this._configurationService.getValue(TerminalSettingId.InheritEnv);
		}
	}


	async getDefaultShell(options: IShellLaunchConfigResolveOptions): Promise<string> {
		return (await this.getDefaultProfile(options)).path;
	}

	async getDefaultShellArgs(options: IShellLaunchConfigResolveOptions): Promise<string | string[]> {
		return (await this.getDefaultProfile(options)).args || [];
	}

	async getDefaultProfile(options: IShellLaunchConfigResolveOptions): Promise<ITerminalProfile> {
		return this._resolveProfile(await this._getUnresolvedDefaultProfile(options), options);
	}

	getEnvironment(remoteAuthority: string | undefined): Promise<IProcessEnvironment> {
		return this._context.getEnvironment(remoteAuthority);
	}

	private _getCustomIcon(icon?: unknown): TerminalIcon | undefined {
		if (!icon) {
			return undefined;
		}
		if (typeof icon === 'string') {
			return iconRegistry.get(icon);
		}
		if (ThemeIcon.isThemeIcon(icon)) {
			return icon;
		}
		if (URI.isUri(icon) || this._isUriComponents(icon)) {
			return URI.revive(icon);
		}
		if (typeof icon === 'object' && icon && 'light' in icon && 'dark' in icon) {
			const castedIcon = (icon as { light: unknown, dark: unknown });
			if ((URI.isUri(castedIcon.light) || this._isUriComponents(castedIcon.light)) && (URI.isUri(castedIcon.dark) || this._isUriComponents(castedIcon.dark))) {
				return { light: URI.revive(castedIcon.light), dark: URI.revive(castedIcon.dark) };
			}
		}
		return undefined;
	}

	private _isUriComponents(thing: unknown): thing is UriComponents {
		if (!thing) {
			return false;
		}
		return typeof (<any>thing).path === 'string' &&
			typeof (<any>thing).scheme === 'string';
	}

	private async _getUnresolvedDefaultProfile(options: IShellLaunchConfigResolveOptions): Promise<ITerminalProfile> {
		// If automation shell is allowed, prefer that
		if (options.allowAutomationShell) {
			const automationShellProfile = this._getUnresolvedAutomationShellProfile(options);
			if (automationShellProfile) {
				return automationShellProfile;
			}
		}

		// If either shell or shellArgs are specified, they will take priority for now until we
		// allow users to migrate, see https://github.com/microsoft/vscode/issues/123171
		const shellSettingProfile = await this._getUnresolvedShellSettingDefaultProfile(options);
		if (shellSettingProfile) {
			return shellSettingProfile;
		}

		// Return the real default profile if it exists and is valid, wait for profiles to be ready
		// if the window just opened
		await this._terminalService.profilesReady;
		const defaultProfile = this._getUnresolvedRealDefaultProfile(options.os);
		if (defaultProfile) {
			return defaultProfile;
		}

		// If there is no real default profile, create a fallback default profile based on the shell
		// and shellArgs settings in addition to the current environment.
		return this._getUnresolvedFallbackDefaultProfile(options);
	}

	private _getUnresolvedRealDefaultProfile(os: OperatingSystem): ITerminalProfile | undefined {
		const defaultProfileName = this._configurationService.getValue(`terminal.integrated.defaultProfile.${this._getOsKey(os)}`);
		if (defaultProfileName && typeof defaultProfileName === 'string') {
			return this._terminalService.availableProfiles.find(e => e.profileName === defaultProfileName);
		}
		return undefined;
	}

	private async _getUnresolvedShellSettingDefaultProfile(options: IShellLaunchConfigResolveOptions): Promise<ITerminalProfile | undefined> {
		let executable = this._configurationService.getValue<string>(`terminal.integrated.shell.${this._getOsKey(options.os)}`);
		if (!this._isValidShell(executable)) {
			const shellArgs = this._configurationService.inspect(`terminal.integrated.shellArgs.${this._getOsKey(options.os)}`);
			//  && !this.getSafeConfigValue('shellArgs', options.os, false)) {
			if (!shellArgs.userValue && !shellArgs.workspaceValue) {
				return undefined;
			}
		}

		if (!executable || !this._isValidShell(executable)) {
			executable = await this._context.getDefaultSystemShell(options.remoteAuthority, options.os);
		}

		let args: string | string[] | undefined;
		const shellArgsSetting = this._configurationService.getValue(`terminal.integrated.shellArgs.${this._getOsKey(options.os)}`);
		if (this._isValidShellArgs(shellArgsSetting, options.os)) {
			args = shellArgsSetting;
		}
		if (args === undefined) {
			if (options.os === OperatingSystem.Macintosh && args === undefined && path.parse(executable).name.match(/(zsh|bash|fish)/)) {
				// macOS should launch a login shell by default
				args = ['--login'];
			} else {
				// Resolve undefined to []
				args = [];
			}
		}

		const icon = this._guessProfileIcon(executable);

		return {
			profileName: generatedProfileName,
			path: executable,
			args,
			icon,
			isDefault: false
		};
	}

	private async _getUnresolvedFallbackDefaultProfile(options: IShellLaunchConfigResolveOptions): Promise<ITerminalProfile> {
		const executable = await this._context.getDefaultSystemShell(options.remoteAuthority, options.os);

		// Try select an existing profile to fallback to, based on the default system shell
		const existingProfile = this._terminalService.availableProfiles.find(e => path.parse(e.path).name === path.parse(executable).name);
		if (existingProfile) {
			return existingProfile;
		}

		// Finally fallback to a generated profile
		let args: string | string[] | undefined;
		if (options.os === OperatingSystem.Macintosh && path.parse(executable).name.match(/(zsh|bash)/)) {
			// macOS should launch a login shell by default
			args = ['--login'];
		} else {
			// Resolve undefined to []
			args = [];
		}

		const icon = this._guessProfileIcon(executable);

		return {
			profileName: generatedProfileName,
			path: executable,
			args,
			icon,
			isDefault: false
		};
	}

	private _getUnresolvedAutomationShellProfile(options: IShellLaunchConfigResolveOptions): ITerminalProfile | undefined {
		const automationShell = this._configurationService.getValue(`terminal.integrated.automationShell.${this._getOsKey(options.os)}`);
		if (!automationShell || typeof automationShell !== 'string') {
			return undefined;
		}
		return {
			path: automationShell,
			profileName: generatedProfileName,
			isDefault: false
		};
	}

	private async _resolveProfile(profile: ITerminalProfile, options: IShellLaunchConfigResolveOptions): Promise<ITerminalProfile> {
		if (options.os === OperatingSystem.Windows) {
			// Change Sysnative to System32 if the OS is Windows but NOT WoW64. It's
			// safe to assume that this was used by accident as Sysnative does not
			// exist and will break the terminal in non-WoW64 environments.
			const env = await this._context.getEnvironment(options.remoteAuthority);
			const isWoW64 = !!env.hasOwnProperty('PROCESSOR_ARCHITEW6432');
			const windir = env.windir;
			if (!isWoW64 && windir) {
				const sysnativePath = path.join(windir, 'Sysnative').replace(/\//g, '\\').toLowerCase();
				if (profile.path && profile.path.toLowerCase().indexOf(sysnativePath) === 0) {
					profile.path = path.join(windir, 'System32', profile.path.substr(sysnativePath.length + 1));
				}
			}

			// Convert / to \ on Windows for convenience
			if (profile.path) {
				profile.path = profile.path.replace(/\//g, '\\');
			}
		}

		// Resolve path variables
		const env = await this._context.getEnvironment(options.remoteAuthority);
		const activeWorkspaceRootUri = this._historyService.getLastActiveWorkspaceRoot(Schemas.file);
		const lastActiveWorkspace = activeWorkspaceRootUri ? withNullAsUndefined(this._workspaceContextService.getWorkspaceFolder(activeWorkspaceRootUri)) : undefined;
		profile.path = this._resolveVariables(profile.path, env, lastActiveWorkspace);

		// Resolve args variables
		if (profile.args) {
			if (typeof profile.args === 'string') {
				profile.args = this._resolveVariables(profile.args, env, lastActiveWorkspace);
			} else {
				for (let i = 0; i < profile.args.length; i++) {
					profile.args[i] = this._resolveVariables(profile.args[i], env, lastActiveWorkspace);
				}
			}
		}

		return profile;
	}

	private _resolveVariables(value: string, env: IProcessEnvironment, lastActiveWorkspace: IWorkspaceFolder | undefined) {
		try {
			value = this._configurationResolverService.resolveWithEnvironment(env, lastActiveWorkspace, value);
		} catch (e) {
			this._logService.error(`Could not resolve shell`, e);
		}
		return value;
	}

	private _getOsKey(os: OperatingSystem): string {
		switch (os) {
			case OperatingSystem.Linux: return 'linux';
			case OperatingSystem.Macintosh: return 'osx';
			case OperatingSystem.Windows: return 'windows';
		}
	}

	private _guessProfileIcon(shell: string): ThemeIcon | undefined {
		const file = path.parse(shell).name;
		switch (file) {
			case 'bash':
				return Codicon.terminalBash;
			case 'pwsh':
			case 'powershell':
				return Codicon.terminalPowershell;
			case 'tmux':
				return Codicon.terminalTmux;
			case 'cmd':
				return Codicon.terminalCmd;
			default:
				return undefined;
		}
	}

	private _isValidShell(shell: unknown): shell is string {
		if (!shell) {
			return false;
		}
		return typeof shell === 'string';
	}

	private _isValidShellArgs(shellArgs: unknown, os: OperatingSystem): shellArgs is string | string[] | undefined {
		if (shellArgs === undefined) {
			return true;
		}
		if (os === OperatingSystem.Windows && typeof shellArgs === 'string') {
			return true;
		}
		if (Array.isArray(shellArgs) && shellArgs.every(e => typeof e === 'string')) {
			return true;
		}
		return false;
	}
<<<<<<< HEAD
=======

	// TODO: Remove when workspace trust is enabled
	getSafeConfigValue(key: string, os: OperatingSystem, useDefaultValue: boolean = true): unknown | undefined {
		return this.getSafeConfigValueFullKey(`terminal.integrated.${key}.${this._getOsKey(os)}`, useDefaultValue);
	}
	getSafeConfigValueFullKey(key: string, useDefaultValue: boolean = true): unknown | undefined {
		const isWorkspaceConfigAllowed = this._configurationService.getValue(TerminalSettingId.AllowWorkspaceConfiguration);
		const config = this._configurationService.inspect(key);
		let value: unknown | undefined;
		if (isWorkspaceConfigAllowed) {
			value = config.user?.value || config.workspace?.value;
		} else {
			value = config.user?.value;
		}
		if (value === undefined && useDefaultValue) {
			value = config.default?.value;
		}
		// Clone if needed to allow extensibility
		if (Array.isArray(value)) {
			return value.slice();
		}
		if (value !== null && typeof value === 'object') {
			return { ...value };
		}
		return value;
	}

	async createProfileFromShellAndShellArgs(shell?: unknown, shellArgs?: unknown): Promise<ITerminalProfile | undefined> {
		const detectedProfile = this._terminalService.availableProfiles?.find(p => p.path === shell);
		const fallbackProfile = (await this.getDefaultProfile({
			remoteAuthority: this._remoteAgentService.getConnection()?.remoteAuthority,
			os: this._primaryBackendOs!
		}));
		const profile = detectedProfile || fallbackProfile;
		const args = this._isValidShellArgs(shellArgs, this._primaryBackendOs!) ? shellArgs : profile.args;
		const createdProfile = {
			profileName: profile.profileName,
			path: profile.path,
			args,
			isDefault: true
		};
		if (detectedProfile && detectedProfile.profileName === createdProfile.profileName && detectedProfile.path === createdProfile.path && this._argsMatch(detectedProfile.args, createdProfile.args)) {
			return undefined;
		}
		return createdProfile;
	}

	private _argsMatch(args1: string | string[] | undefined, args2: string | string[] | undefined): boolean {
		if (!args1 && !args2) {
			return true;
		} else if (typeof args1 === 'string' && typeof args2 === 'string') {
			return args1 === args2;
		} else if (Array.isArray(args1) && Array.isArray(args2)) {
			if (args1.length !== args2.length) {
				return false;
			}
			for (let i = 0; i < args1.length; i++) {
				if (args1[i] !== args2[i]) {
					return false;
				}
			}
			return true;
		}
		return false;
	}
>>>>>>> d9e04316
}

export class BrowserTerminalProfileResolverService extends BaseTerminalProfileResolverService {

	constructor(
		@IConfigurationResolverService configurationResolverService: IConfigurationResolverService,
		@IConfigurationService configurationService: IConfigurationService,
		@IHistoryService historyService: IHistoryService,
		@ILogService logService: ILogService,
		@IRemoteTerminalService remoteTerminalService: IRemoteTerminalService,
		@ITerminalService terminalService: ITerminalService,
		@IWorkspaceContextService workspaceContextService: IWorkspaceContextService,
		@IRemoteAgentService remoteAgentService: IRemoteAgentService
	) {
		super(
			{
				getDefaultSystemShell: async (remoteAuthority, os) => {
					if (!remoteAuthority) {
						// Just return basic values, this is only for serverless web and wouldn't be used
						return os === OperatingSystem.Windows ? 'pwsh' : 'bash';
					}
					return remoteTerminalService.getDefaultSystemShell(os);
				},
				getEnvironment: async (remoteAuthority) => {
					if (!remoteAuthority) {
						return env;
					}
					return remoteTerminalService.getEnvironment();
				}
			},
			configurationService,
			configurationResolverService,
			historyService,
			logService,
			terminalService,
			workspaceContextService,
			remoteAgentService
		);
	}
}<|MERGE_RESOLUTION|>--- conflicted
+++ resolved
@@ -388,34 +388,6 @@
 		}
 		return false;
 	}
-<<<<<<< HEAD
-=======
-
-	// TODO: Remove when workspace trust is enabled
-	getSafeConfigValue(key: string, os: OperatingSystem, useDefaultValue: boolean = true): unknown | undefined {
-		return this.getSafeConfigValueFullKey(`terminal.integrated.${key}.${this._getOsKey(os)}`, useDefaultValue);
-	}
-	getSafeConfigValueFullKey(key: string, useDefaultValue: boolean = true): unknown | undefined {
-		const isWorkspaceConfigAllowed = this._configurationService.getValue(TerminalSettingId.AllowWorkspaceConfiguration);
-		const config = this._configurationService.inspect(key);
-		let value: unknown | undefined;
-		if (isWorkspaceConfigAllowed) {
-			value = config.user?.value || config.workspace?.value;
-		} else {
-			value = config.user?.value;
-		}
-		if (value === undefined && useDefaultValue) {
-			value = config.default?.value;
-		}
-		// Clone if needed to allow extensibility
-		if (Array.isArray(value)) {
-			return value.slice();
-		}
-		if (value !== null && typeof value === 'object') {
-			return { ...value };
-		}
-		return value;
-	}
 
 	async createProfileFromShellAndShellArgs(shell?: unknown, shellArgs?: unknown): Promise<ITerminalProfile | undefined> {
 		const detectedProfile = this._terminalService.availableProfiles?.find(p => p.path === shell);
@@ -455,7 +427,6 @@
 		}
 		return false;
 	}
->>>>>>> d9e04316
 }
 
 export class BrowserTerminalProfileResolverService extends BaseTerminalProfileResolverService {
