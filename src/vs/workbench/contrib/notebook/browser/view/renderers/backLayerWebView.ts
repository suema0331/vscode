/*---------------------------------------------------------------------------------------------
 *  Copyright (c) Microsoft Corporation. All rights reserved.
 *  Licensed under the MIT License. See License.txt in the project root for license information.
 *--------------------------------------------------------------------------------------------*/

import { IAction } from 'vs/base/common/actions';
import { coalesce } from 'vs/base/common/arrays';
import { VSBuffer } from 'vs/base/common/buffer';
import { Emitter, Event } from 'vs/base/common/event';
import { Disposable } from 'vs/base/common/lifecycle';
import { getExtensionForMimeType } from 'vs/base/common/mime';
import { FileAccess, Schemas } from 'vs/base/common/network';
import { isMacintosh, isWeb } from 'vs/base/common/platform';
import { dirname, joinPath } from 'vs/base/common/resources';
import { URI } from 'vs/base/common/uri';
import * as UUID from 'vs/base/common/uuid';
import * as nls from 'vs/nls';
import { createAndFillInContextMenuActions } from 'vs/platform/actions/browser/menuEntryActionViewItem';
import { IMenuService, MenuId } from 'vs/platform/actions/common/actions';
import { IContextKeyService } from 'vs/platform/contextkey/common/contextkey';
import { IContextMenuService } from 'vs/platform/contextview/browser/contextView';
import { IFileDialogService } from 'vs/platform/dialogs/common/dialogs';
import { IFileService } from 'vs/platform/files/common/files';
import { IOpenerService, matchesScheme } from 'vs/platform/opener/common/opener';
import { ITelemetryService } from 'vs/platform/telemetry/common/telemetry';
import { IWorkspaceContextService } from 'vs/platform/workspace/common/workspace';
import { asWebviewUri } from 'vs/workbench/api/common/shared/webview';
import { CellEditState, ICellOutputViewModel, ICommonCellInfo, ICommonNotebookEditor, IDisplayOutputLayoutUpdateRequest, IDisplayOutputViewModel, IGenericCellViewModel, IInsetRenderOutput, RenderOutputType } from 'vs/workbench/contrib/notebook/browser/notebookBrowser';
import { preloadsScriptStr, RendererMetadata } from 'vs/workbench/contrib/notebook/browser/view/renderers/webviewPreloads';
import { transformWebviewThemeVars } from 'vs/workbench/contrib/notebook/browser/view/renderers/webviewThemeMapping';
import { MarkdownCellViewModel } from 'vs/workbench/contrib/notebook/browser/viewModel/markdownCellViewModel';
import { INotebookKernel, INotebookRendererInfo } from 'vs/workbench/contrib/notebook/common/notebookCommon';
import { INotebookService } from 'vs/workbench/contrib/notebook/common/notebookService';
import { IWebviewService, WebviewContentPurpose, WebviewElement } from 'vs/workbench/contrib/webview/browser/webview';
import { IWorkbenchEnvironmentService } from 'vs/workbench/services/environment/common/environmentService';

interface BaseToWebviewMessage {
	readonly __vscode_notebook_message: true;
}

export interface WebviewIntialized extends BaseToWebviewMessage {
	type: 'initialized';
}

export interface DimensionUpdate {
	id: string;
	init?: boolean;
	height: number;
	isOutput?: boolean;
}

export interface IDimensionMessage extends BaseToWebviewMessage {
	type: 'dimension';
	updates: readonly DimensionUpdate[];
}

export interface IMouseEnterMessage extends BaseToWebviewMessage {
	type: 'mouseenter';
	id: string;
}

export interface IMouseLeaveMessage extends BaseToWebviewMessage {
	type: 'mouseleave';
	id: string;
}

export interface IOutputFocusMessage extends BaseToWebviewMessage {
	type: 'outputFocus';
	id: string;
}

export interface IOutputBlurMessage extends BaseToWebviewMessage {
	type: 'outputBlur';
	id: string;
}

export interface IWheelMessage extends BaseToWebviewMessage {
	type: 'did-scroll-wheel';
	payload: any;
}

export interface IScrollAckMessage extends BaseToWebviewMessage {
	type: 'scroll-ack';
	data: { top: number };
	version: number;
}

export interface IBlurOutputMessage extends BaseToWebviewMessage {
	type: 'focus-editor';
	id: string;
	focusNext?: boolean;
}

export interface IClickedDataUrlMessage extends BaseToWebviewMessage {
	type: 'clicked-data-url';
	data: string | ArrayBuffer | null;
	downloadName?: string;
}

export interface IClickMarkdownPreviewMessage extends BaseToWebviewMessage {
	readonly type: 'clickMarkdownPreview';
	readonly cellId: string;
	readonly ctrlKey: boolean
	readonly altKey: boolean;
	readonly metaKey: boolean;
	readonly shiftKey: boolean;
}

export interface IContextMenuMarkdownPreviewMessage extends BaseToWebviewMessage {
	readonly type: 'contextMenuMarkdownPreview';
	readonly cellId: string;
	readonly clientX: number;
	readonly clientY: number;
}

export interface IMouseEnterMarkdownPreviewMessage extends BaseToWebviewMessage {
	type: 'mouseEnterMarkdownPreview';
	cellId: string;
}

export interface IMouseLeaveMarkdownPreviewMessage extends BaseToWebviewMessage {
	type: 'mouseLeaveMarkdownPreview';
	cellId: string;
}

export interface IToggleMarkdownPreviewMessage extends BaseToWebviewMessage {
	type: 'toggleMarkdownPreview';
	cellId: string;
}

export interface ICellDragStartMessage extends BaseToWebviewMessage {
	type: 'cell-drag-start';
	readonly cellId: string;
	readonly position: {
		readonly clientY: number;
	};
}

export interface ICellDragMessage extends BaseToWebviewMessage {
	type: 'cell-drag';
	readonly cellId: string;
	readonly position: {
		readonly clientY: number;
	};
}

export interface ICellDropMessage extends BaseToWebviewMessage {
	readonly type: 'cell-drop';
	readonly cellId: string;
	readonly ctrlKey: boolean
	readonly altKey: boolean;
	readonly position: {
		readonly clientY: number;
	};
}

export interface ICellDragEndMessage extends BaseToWebviewMessage {
	readonly type: 'cell-drag-end';
	readonly cellId: string;
}

export interface IInitializedMarkdownPreviewMessage extends BaseToWebviewMessage {
	readonly type: 'initializedMarkdownPreview';
}

export interface ITelemetryFoundRenderedMarkdownMath extends BaseToWebviewMessage {
	readonly type: 'telemetryFoundRenderedMarkdownMath';
}

export interface ITelemetryFoundUnrenderedMarkdownMath extends BaseToWebviewMessage {
	readonly type: 'telemetryFoundUnrenderedMarkdownMath';
	readonly latexDirective: string;
}

export interface IClearMessage {
	type: 'clear';
}

export interface IOutputRequestMetadata {
	/**
	 * Additional attributes of a cell metadata.
	 */
	custom?: { [key: string]: unknown };
}

export interface IOutputRequestDto {
	/**
	 * { mime_type: value }
	 */
	data: { [key: string]: unknown; }

	metadata?: IOutputRequestMetadata;
	outputId: string;
}

export interface ICreationRequestMessage {
	type: 'html';
	content:
	| { type: RenderOutputType.Html; htmlContent: string }
	| { type: RenderOutputType.Extension; outputId: string; value: unknown; metadata: unknown; mimeType: string };
	cellId: string;
	outputId: string;
	cellTop: number;
	outputOffset: number;
	left: number;
	requiredPreloads: ReadonlyArray<IPreloadResource>;
	readonly initiallyHidden?: boolean;
	rendererId?: string | undefined;
}

export interface IContentWidgetTopRequest {
	outputId: string;
	cellTop: number;
	outputOffset: number;
	forceDisplay: boolean;
}

export interface IViewScrollTopRequestMessage {
	type: 'view-scroll';
	widgets: IContentWidgetTopRequest[];
	markdownPreviews: { id: string; top: number }[];
}

export interface IScrollRequestMessage {
	type: 'scroll';
	id: string;
	top: number;
	widgetTop?: number;
	version: number;
}

export interface IClearOutputRequestMessage {
	type: 'clearOutput';
	cellId: string;
	outputId: string;
	cellUri: string;
	rendererId: string | undefined;
}

export interface IHideOutputMessage {
	type: 'hideOutput';
	outputId: string;
	cellId: string;
}

export interface IShowOutputMessage {
	type: 'showOutput';
	cellId: string;
	outputId: string;
	cellTop: number;
	outputOffset: number;
}

export interface IFocusOutputMessage {
	type: 'focus-output';
	cellId: string;
}

export interface IAckOutputHeightMessage {
	type: 'ack-dimension',
	cellId: string;
	outputId: string;
	height: number;
}

export type PreloadSource = 'kernel' | { rendererId: string };

export interface IPreloadResource {
	originalUri: string;
	uri: string;
	source: PreloadSource;
}

export interface IUpdatePreloadResourceMessage {
	type: 'preload';
	resources: IPreloadResource[];
}

export interface IUpdateDecorationsMessage {
	type: 'decorations';
	cellId: string;
	addedClassNames: string[];
	removedClassNames: string[];
}

export interface ICustomKernelMessage extends BaseToWebviewMessage {
	type: 'customKernelMessage';
	message: unknown;
}

export interface ICreateMarkdownMessage {
	type: 'createMarkdownPreview',
	cell: IMarkdownCellInitialization;
}
export interface IDeleteMarkdownMessage {
	type: 'deleteMarkdownPreview',
	ids: readonly string[];
}

export interface IHideMarkdownMessage {
	type: 'hideMarkdownPreviews';
	ids: readonly string[];
}

export interface IUnhideMarkdownMessage {
	type: 'unhideMarkdownPreviews';
	ids: readonly string[];
}

export interface IShowMarkdownMessage {
	type: 'showMarkdownPreview',
	id: string;
	handle: number;
	content: string | undefined;
	top: number;
}

export interface IUpdateSelectedMarkdownPreviews {
	readonly type: 'updateSelectedMarkdownPreviews',
	readonly selectedCellIds: readonly string[]
}

export interface IMarkdownCellInitialization {
	cellId: string;
	cellHandle: number;
	content: string;
	offset: number;
	visible: boolean;
}

export interface IInitializeMarkdownMessage {
	type: 'initializeMarkdownPreview';
	cells: ReadonlyArray<IMarkdownCellInitialization>;
}

export interface INotebookStylesMessage {
	type: 'notebookStyles';
	styles: {
		[key: string]: string;
	};
}

export type FromWebviewMessage =
	| WebviewIntialized
	| IDimensionMessage
	| IMouseEnterMessage
	| IMouseLeaveMessage
	| IOutputFocusMessage
	| IOutputBlurMessage
	| IWheelMessage
	| IScrollAckMessage
	| IBlurOutputMessage
	| ICustomKernelMessage
	| IClickedDataUrlMessage
	| IClickMarkdownPreviewMessage
	| IContextMenuMarkdownPreviewMessage
	| IMouseEnterMarkdownPreviewMessage
	| IMouseLeaveMarkdownPreviewMessage
	| IToggleMarkdownPreviewMessage
	| ICellDragStartMessage
	| ICellDragMessage
	| ICellDropMessage
	| ICellDragEndMessage
	| IInitializedMarkdownPreviewMessage
	| ITelemetryFoundRenderedMarkdownMath
	| ITelemetryFoundUnrenderedMarkdownMath
	;

export type ToWebviewMessage =
	| IClearMessage
	| IFocusOutputMessage
	| IAckOutputHeightMessage
	| ICreationRequestMessage
	| IViewScrollTopRequestMessage
	| IScrollRequestMessage
	| IClearOutputRequestMessage
	| IHideOutputMessage
	| IShowOutputMessage
	| IUpdatePreloadResourceMessage
	| IUpdateDecorationsMessage
	| ICustomKernelMessage
	| ICreateMarkdownMessage
	| IDeleteMarkdownMessage
	| IShowMarkdownMessage
	| IHideMarkdownMessage
	| IUnhideMarkdownMessage
	| IUpdateSelectedMarkdownPreviews
	| IInitializeMarkdownMessage
	| INotebookStylesMessage;

export type AnyMessage = FromWebviewMessage | ToWebviewMessage;

export interface ICachedInset<K extends ICommonCellInfo> {
	outputId: string;
	cellInfo: K;
	renderer?: INotebookRendererInfo;
	cachedCreation: ICreationRequestMessage;
}

function html(strings: TemplateStringsArray, ...values: any[]): string {
	let str = '';
	strings.forEach((string, i) => {
		str += string + (values[i] || '');
	});
	return str;
}

export interface INotebookWebviewMessage {
	message: unknown;
}

export interface IResolvedBackLayerWebview {
	webview: WebviewElement;
}

export class BackLayerWebView<T extends ICommonCellInfo> extends Disposable {
	element: HTMLElement;
	webview: WebviewElement | undefined = undefined;
	insetMapping: Map<IDisplayOutputViewModel, ICachedInset<T>> = new Map();
	readonly markdownPreviewMapping = new Map<string, IMarkdownCellInitialization>();
	hiddenInsetMapping: Set<IDisplayOutputViewModel> = new Set();
	reversedInsetMapping: Map<string, IDisplayOutputViewModel> = new Map();
	localResourceRootsCache: URI[] | undefined = undefined;
	rendererRootsCache: URI[] = [];
	private readonly _onMessage = this._register(new Emitter<INotebookWebviewMessage>());
	private readonly _preloadsCache = new Set<string>();
	public readonly onMessage: Event<INotebookWebviewMessage> = this._onMessage.event;
	private _initalized?: Promise<void>;
	private _disposed = false;
	private _currentKernel?: INotebookKernel;

	constructor(
		public notebookEditor: ICommonNotebookEditor,
		public id: string,
		public documentUri: URI,
		public options: {
			outputNodePadding: number,
			outputNodeLeftPadding: number,
			previewNodePadding: number,
			markdownLeftMargin: number,
			leftMargin: number,
			rightMargin: number,
			runGutter: number,
		},
		@IWebviewService readonly webviewService: IWebviewService,
		@IOpenerService readonly openerService: IOpenerService,
		@INotebookService private readonly notebookService: INotebookService,
		@IWorkspaceContextService private readonly contextService: IWorkspaceContextService,
		@IWorkbenchEnvironmentService private readonly environmentService: IWorkbenchEnvironmentService,
		@IFileDialogService private readonly fileDialogService: IFileDialogService,
		@IFileService private readonly fileService: IFileService,
		@IContextMenuService private readonly contextMenuService: IContextMenuService,
		@IMenuService private readonly menuService: IMenuService,
		@IContextKeyService private readonly contextKeyService: IContextKeyService,
		@ITelemetryService private readonly telemetryService: ITelemetryService,
	) {
		super();

		this.element = document.createElement('div');

		this.element.style.height = '1400px';
		this.element.style.position = 'absolute';
	}

	updateOptions(options: {
		outputNodePadding: number,
		outputNodeLeftPadding: number,
		previewNodePadding: number,
		markdownLeftMargin: number,
		leftMargin: number,
		rightMargin: number,
		runGutter: number,
	}) {
		this.options = options;
		this._updateStyles();
	}

	private _updateStyles() {
		this._sendMessageToWebview({
			type: 'notebookStyles',
			styles: this._generateStyles()
		});
	}

	private _generateStyles() {
		return {
			'notebook-output-left-margin': `${this.options.leftMargin + this.options.runGutter}px`,
			'notebook-output-width': `calc(100% - ${this.options.leftMargin + this.options.rightMargin + this.options.runGutter}px)`,
			'notebook-output-node-padding': `${this.options.outputNodePadding}px`,
			'notebook-run-gutter': `${this.options.runGutter}px`,
			'notebook-preivew-node-padding': `${this.options.previewNodePadding}px`,
			'notebook-markdown-left-margin': `${this.options.markdownLeftMargin}px`,
			'notebook-output-node-left-padding': `${this.options.outputNodeLeftPadding}px`,
			'notebook-markdown-min-height': `${this.options.previewNodePadding * 2}px`,
		};
	}

	private generateContent(coreDependencies: string, baseUrl: string) {
<<<<<<< HEAD
		const renderersData = this.getRendererData();
		const outputWidth = `calc(100% - ${this.options.leftMargin + this.options.rightMargin + this.options.runGutter}px)`;
		const outputMarginLeft = `${this.options.leftMargin + this.options.runGutter}px`;
=======
		const markupRenderer = this.getMarkdownRenderer();
>>>>>>> f3cca623
		return html`
		<html lang="en">
			<head>
				<meta charset="UTF-8">
				<base href="${baseUrl}/"/>

				<!--
				Markdown previews are rendered using a shadow dom and are not effected by normal css.
				Insert this style node into all preview shadow doms for styling.
				-->
				<template id="preview-styles">
					<style>
						img {
							max-width: 100%;
							max-height: 100%;
						}

						a {
							text-decoration: none;
						}

						a:hover {
							text-decoration: underline;
						}

						a:focus,
						input:focus,
						select:focus,
						textarea:focus {
							outline: 1px solid -webkit-focus-ring-color;
							outline-offset: -1px;
						}

						hr {
							border: 0;
							height: 2px;
							border-bottom: 2px solid;
						}

						h1 {
							font-size: 26px;
							line-height: 31px;
							margin: 0;
							margin-bottom: 13px;
						}

						h2 {
							font-size: 19px;
							margin: 0;
							margin-bottom: 10px;
						}

						h1,
						h2,
						h3 {
							font-weight: normal;
						}

						div {
							width: 100%;
						}

						/* Adjust margin of first item in markdown cell */
						*:first-child {
							margin-top: 0px;
						}

						/* h1 tags don't need top margin */
						h1:first-child {
							margin-top: 0;
						}

						/* Removes bottom margin when only one item exists in markdown cell */
						*:only-child,
						*:last-child {
							margin-bottom: 0;
							padding-bottom: 0;
						}

						/* makes all markdown cells consistent */
						div {
							min-height: var(--notebook-markdown-min-height);
						}

						table {
							border-collapse: collapse;
							border-spacing: 0;
						}

						table th,
						table td {
							border: 1px solid;
						}

						table > thead > tr > th {
							text-align: left;
							border-bottom: 1px solid;
						}

						table > thead > tr > th,
						table > thead > tr > td,
						table > tbody > tr > th,
						table > tbody > tr > td {
							padding: 5px 10px;
						}

						table > tbody > tr + tr > td {
							border-top: 1px solid;
						}

						blockquote {
							margin: 0 7px 0 5px;
							padding: 0 16px 0 10px;
							border-left-width: 5px;
							border-left-style: solid;
						}

						code,
						.code {
							font-family: var(--monaco-monospace-font);
							font-size: 1em;
							line-height: 1.357em;
						}

						.code {
							white-space: pre-wrap;
						}

						dragging {
							background-color: var(--vscode-editor-background);
						}
					</style>
				</template>
				<style>
					#container .cell_container {
						width: 100%;
					}

					#container .output_container {
						width: 100%;
					}

					#container .output_container .output div {
						overflow-x: auto;
					}

					#container > div > div > div.output {
						width: var(--notebook-output-width);
						margin-left: var(--notebook-output-left-margin);
						padding-top: var(--notebook-output-node-padding);
						padding-right: var(--notebook-output-node-padding);
						padding-bottom: var(--notebook-output-node-padding);
						padding-left: var(--notebook-output-node-left-padding);
						box-sizing: border-box;
						background-color: var(--vscode-notebook-outputContainerBackgroundColor);
					}

					/* markdown */
					#container > div.preview {
						width: 100%;
						padding-right: var(--notebook-preivew-node-padding);
						padding-left: var(--notebook-markdown-left-margin);
						padding-top: var(--notebook-preivew-node-padding);
						padding-bottom: var(--notebook-preivew-node-padding);

						box-sizing: border-box;
						white-space: nowrap;
						overflow: hidden;
						user-select: none;
						-webkit-user-select: none;
						-ms-user-select: none;
						white-space: initial;
						cursor: grab;

						color: var(--vscode-foreground);
					}

					#container > div.preview.emptyMarkdownCell::before {
						content: "${nls.localize('notebook.emptyMarkdownPlaceholder', "Empty markdown cell, double click or press enter to edit.")}";
						font-style: italic;
						opacity: 0.6;
					}

					#container > div.preview.selected {
						background: var(--vscode-notebook-selectedCellBackground);
					}

					#container > div.preview.dragging {
						background-color: var(--vscode-editor-background);
					}

					.monaco-workbench.vs-dark .notebookOverlay .cell.markdown .latex img,
					.monaco-workbench.vs-dark .notebookOverlay .cell.markdown .latex-block img {
						filter: brightness(0) invert(1)
					}

					#container > div.nb-symbolHighlight {
						background-color: var(--vscode-notebook-symbolHighlightBackground);
					}

					#container > div.nb-cellDeleted {
						background-color: var(--vscode-diffEditor-removedTextBackground);
					}

					#container > div.nb-cellAdded {
						background-color: var(--vscode-diffEditor-insertedTextBackground);
					}

					#container > div > div:not(.preview) > div {
						overflow-x: scroll;
					}

					body {
						padding: 0px;
						height: 100%;
						width: 100%;
					}

					table, thead, tr, th, td, tbody {
						border: none !important;
						border-color: transparent;
						border-spacing: 0;
						border-collapse: collapse;
					}

					table {
						width: 100%;
					}

					table, th, tr {
						text-align: left !important;
					}

					thead {
						font-weight: bold;
						background-color: rgba(130, 130, 130, 0.16);
					}

					th, td {
						padding: 4px 8px;
					}

					tr:nth-child(even) {
						background-color: rgba(130, 130, 130, 0.08);
					}

					tbody th {
						font-weight: normal;
					}

				</style>
			</head>
			<body style="overflow: hidden;">
				<script>
					self.require = {};
				</script>
				${coreDependencies}
				<div id='container' class="widgetarea" style="position: absolute;width:100%;top: 0px"></div>
				<script type="module">${preloadsScriptStr(this.options, renderersData)}</script>
			</body>
		</html>`;
	}

	private getRendererData(): RendererMetadata[] {
		return this.notebookService.getRenderers().map((renderer): RendererMetadata => {
			const entrypoint = this.asWebviewUri(renderer.entrypoint, renderer.extensionLocation).toString();
			return {
				id: renderer.id,
				entrypoint,
				mimeTypes: renderer.mimeTypes,
				dependencies: Array.from(renderer.dependencies.values())
			};
		});
	}

	private asWebviewUri(uri: URI, fromExtension: URI | undefined) {
		const remoteAuthority = fromExtension?.scheme === Schemas.vscodeRemote ? fromExtension.authority : undefined;
		return asWebviewUri({
			isExtensionDevelopmentDebug: this.environmentService.isExtensionDevelopment,
			webviewCspSource: this.environmentService.webviewCspSource,
			webviewResourceRoot: this.environmentService.webviewResourceRoot,
			remote: { authority: remoteAuthority }
		}, this.id, uri);
	}

	postKernelMessage(message: any) {
		this._sendMessageToWebview({
			__vscode_notebook_message: true,
			type: 'customKernelMessage',
			message,
		});
	}

	private resolveOutputId(id: string): { cellInfo: T, output: ICellOutputViewModel } | undefined {
		const output = this.reversedInsetMapping.get(id);
		if (!output) {
			return;
		}

		const cellInfo = this.insetMapping.get(output)!.cellInfo;
		return { cellInfo, output };
	}

	isResolved(): this is IResolvedBackLayerWebview {
		return !!this.webview;
	}

	async createWebview(): Promise<void> {
		let coreDependencies = '';
		let resolveFunc: () => void;

		this._initalized = new Promise<void>((resolve, reject) => {
			resolveFunc = resolve;
		});

		const baseUrl = this.asWebviewUri(dirname(this.documentUri), undefined);

		if (!isWeb) {
			const loaderUri = FileAccess.asFileUri('vs/loader.js', require);
			const loader = this.asWebviewUri(loaderUri, undefined);

			coreDependencies = `<script src="${loader}"></script><script>
			var requirejs = (function() {
				return require;
			}());
			</script>`;
			const htmlContent = this.generateContent(coreDependencies, baseUrl.toString());
			this._initialize(htmlContent);
			resolveFunc!();
		} else {
			const loaderUri = FileAccess.asBrowserUri('vs/loader.js', require);

			fetch(loaderUri.toString(true)).then(async response => {
				if (response.status !== 200) {
					throw new Error(response.statusText);
				}

				const loaderJs = await response.text();

				coreDependencies = `
<script>
${loaderJs}
</script>
<script>
var requirejs = (function() {
	return require;
}());
</script>
`;

				const htmlContent = this.generateContent(coreDependencies, baseUrl.toString());
				this._initialize(htmlContent);
				resolveFunc!();
			}, error => {
				// the fetch request is rejected
				const htmlContent = this.generateContent(coreDependencies, baseUrl.toString());
				this._initialize(htmlContent);
				resolveFunc!();
			});
		}

		await this._initalized;
	}

	private async _initialize(content: string) {
		if (!document.body.contains(this.element)) {
			throw new Error('Element is already detached from the DOM tree');
		}

		this.webview = this._createInset(this.webviewService, content);
		this.webview.mountTo(this.element);
		this._register(this.webview);

		this._register(this.webview.onDidClickLink(link => {
			if (this._disposed) {
				return;
			}

			if (!link) {
				return;
			}

			if (matchesScheme(link, Schemas.http) || matchesScheme(link, Schemas.https) || matchesScheme(link, Schemas.mailto)
				|| matchesScheme(link, Schemas.command)) {
				this.openerService.open(link, { fromUserGesture: true, allowContributedOpeners: true, allowCommands: true });
			}
		}));

		this._register(this.webview.onMessage((message) => {
			const data: FromWebviewMessage | { readonly __vscode_notebook_message: undefined } = message.message;
			if (this._disposed) {
				return;
			}

			if (!data.__vscode_notebook_message) {
				return;
			}

			switch (data.type) {
				case 'initialized':
					this.initializeWebViewState();
					break;
				case 'dimension':
					{
						for (const update of data.updates) {
							const height = update.height;
							if (update.isOutput) {
								const resolvedResult = this.resolveOutputId(update.id);
								if (resolvedResult) {
									const { cellInfo, output } = resolvedResult;
									this.notebookEditor.updateOutputHeight(cellInfo, output, height, !!update.init, 'webview#dimension');
									this.notebookEditor.scheduleOutputHeightAck(cellInfo, update.id, height);
								}
							} else {
								this.notebookEditor.updateMarkdownCellHeight(update.id, height, !!update.init);
							}
						}
						break;
					}
				case 'mouseenter':
					{
						const resolvedResult = this.resolveOutputId(data.id);
						if (resolvedResult) {
							const latestCell = this.notebookEditor.getCellByInfo(resolvedResult.cellInfo);
							if (latestCell) {
								latestCell.outputIsHovered = true;
							}
						}
						break;
					}
				case 'mouseleave':
					{
						const resolvedResult = this.resolveOutputId(data.id);
						if (resolvedResult) {
							const latestCell = this.notebookEditor.getCellByInfo(resolvedResult.cellInfo);
							if (latestCell) {
								latestCell.outputIsHovered = false;
							}
						}
						break;
					}
				case 'outputFocus':
					{
						const resolvedResult = this.resolveOutputId(data.id);
						if (resolvedResult) {
							const latestCell = this.notebookEditor.getCellByInfo(resolvedResult.cellInfo);
							if (latestCell) {
								latestCell.outputIsFocused = true;
							}
						}
						break;
					}
				case 'outputBlur':
					{
						const resolvedResult = this.resolveOutputId(data.id);
						if (resolvedResult) {
							const latestCell = this.notebookEditor.getCellByInfo(resolvedResult.cellInfo);
							if (latestCell) {
								latestCell.outputIsFocused = false;
							}
						}
						break;
					}
				case 'scroll-ack':
					{
						// const date = new Date();
						// const top = data.data.top;
						// console.log('ack top ', top, ' version: ', data.version, ' - ', date.getMinutes() + ':' + date.getSeconds() + ':' + date.getMilliseconds());
						break;
					}
				case 'did-scroll-wheel':
					{
						this.notebookEditor.triggerScroll({
							...data.payload,
							preventDefault: () => { },
							stopPropagation: () => { }
						});
						break;
					}
				case 'focus-editor':
					{
						const resolvedResult = this.resolveOutputId(data.id);
						if (resolvedResult) {
							const latestCell = this.notebookEditor.getCellByInfo(resolvedResult.cellInfo);
							if (!latestCell) {
								return;
							}

							if (data.focusNext) {
								this.notebookEditor.focusNextNotebookCell(latestCell, 'editor');
							} else {
								this.notebookEditor.focusNotebookCell(latestCell, 'editor');
							}
						}
						break;
					}
				case 'clicked-data-url':
					{
						this._onDidClickDataLink(data);
						break;
					}
				case 'customKernelMessage':
					{
						this._onMessage.fire({ message: data.message });
						break;
					}
				case 'clickMarkdownPreview':
					{
						const cell = this.notebookEditor.getCellById(data.cellId);
						if (cell) {
							if (data.shiftKey || (isMacintosh ? data.metaKey : data.ctrlKey)) {
								// Add to selection
								this.notebookEditor.toggleNotebookCellSelection(cell);
							} else {
								// Normal click
								this.notebookEditor.focusNotebookCell(cell, 'container', { skipReveal: true });
							}
						}
						break;
					}
				case 'contextMenuMarkdownPreview':
					{
						const cell = this.notebookEditor.getCellById(data.cellId);
						if (cell) {
							// Focus the cell first
							this.notebookEditor.focusNotebookCell(cell, 'container', { skipReveal: true });

							// Then show the context menu
							const webviewRect = this.element.getBoundingClientRect();
							this.contextMenuService.showContextMenu({
								getActions: () => {
									const result: IAction[] = [];
									const menu = this.menuService.createMenu(MenuId.NotebookCellTitle, this.contextKeyService);
									createAndFillInContextMenuActions(menu, undefined, result);
									menu.dispose();
									return result;
								},
								getAnchor: () => ({
									x: webviewRect.x + data.clientX,
									y: webviewRect.y + data.clientY
								})
							});
						}
						break;
					}
				case 'toggleMarkdownPreview':
					{
						const cell = this.notebookEditor.getCellById(data.cellId);
						if (cell) {
							this.notebookEditor.setMarkdownCellEditState(data.cellId, CellEditState.Editing);
							this.notebookEditor.focusNotebookCell(cell, 'editor', { skipReveal: true });
						}
						break;
					}
				case 'mouseEnterMarkdownPreview':
					{
						const cell = this.notebookEditor.getCellById(data.cellId);
						if (cell instanceof MarkdownCellViewModel) {
							cell.cellIsHovered = true;
						}
						break;
					}
				case 'mouseLeaveMarkdownPreview':
					{
						const cell = this.notebookEditor.getCellById(data.cellId);
						if (cell instanceof MarkdownCellViewModel) {
							cell.cellIsHovered = false;
						}
						break;
					}
				case 'cell-drag-start':
					{
						this.notebookEditor.markdownCellDragStart(data.cellId, data.position);
						break;
					}
				case 'cell-drag':
					{
						this.notebookEditor.markdownCellDrag(data.cellId, data.position);
						break;
					}
				case 'cell-drop':
					{
						this.notebookEditor.markdownCellDrop(data.cellId, {
							clientY: data.position.clientY,
							ctrlKey: data.ctrlKey,
							altKey: data.altKey,
						});
						break;
					}
				case 'cell-drag-end':
					{
						this.notebookEditor.markdownCellDragEnd(data.cellId);
						break;
					}

				case 'telemetryFoundRenderedMarkdownMath':
					{
						this.telemetryService.publicLog2<{}, {}>('notebook/markdown/renderedLatex', {});
						break;
					}
				case 'telemetryFoundUnrenderedMarkdownMath':
					{
						type Classification = {
							latexDirective: { classification: 'SystemMetaData', purpose: 'FeatureInsight'; };
						};

						type TelemetryEvent = {
							latexDirective: string;
						};

						this.telemetryService.publicLog2<TelemetryEvent, Classification>('notebook/markdown/foundUnrenderedLatex', {
							latexDirective: data.latexDirective
						});
						break;
					}
			}
		}));
	}

	private async _onDidClickDataLink(event: IClickedDataUrlMessage): Promise<void> {
		if (typeof event.data !== 'string') {
			return;
		}

		const [splitStart, splitData] = event.data.split(';base64,');
		if (!splitData || !splitStart) {
			return;
		}

		const defaultDir = dirname(this.documentUri);
		let defaultName: string;
		if (event.downloadName) {
			defaultName = event.downloadName;
		} else {
			const mimeType = splitStart.replace(/^data:/, '');
			const candidateExtension = mimeType && getExtensionForMimeType(mimeType);
			defaultName = candidateExtension ? `download${candidateExtension}` : 'download';
		}

		const defaultUri = joinPath(defaultDir, defaultName);
		const newFileUri = await this.fileDialogService.showSaveDialog({
			defaultUri
		});
		if (!newFileUri) {
			return;
		}

		const decoded = atob(splitData);
		const typedArray = new Uint8Array(decoded.length);
		for (let i = 0; i < decoded.length; i++) {
			typedArray[i] = decoded.charCodeAt(i);
		}

		const buff = VSBuffer.wrap(typedArray);
		await this.fileService.writeFile(newFileUri, buff);
		await this.openerService.open(newFileUri);
	}

	private _createInset(webviewService: IWebviewService, content: string) {
		const rootPath = isWeb ? FileAccess.asBrowserUri('', require) : FileAccess.asFileUri('', require);

		const workspaceFolders = this.contextService.getWorkspace().folders.map(x => x.uri);

		this.localResourceRootsCache = [
			...this.notebookService.getNotebookProviderResourceRoots(),
			...this.notebookService.getRenderers().map(x => dirname(x.entrypoint)),
			...workspaceFolders,
			rootPath,
		];

		const webview = webviewService.createWebviewElement(this.id, {
			purpose: WebviewContentPurpose.NotebookRenderer,
			enableFindWidget: false,
			transformCssVariables: transformWebviewThemeVars,
			serviceWorkerFetchIgnoreSubdomain: true
		}, {
			allowMultipleAPIAcquire: true,
			allowScripts: true,
			localResourceRoots: this.localResourceRootsCache,
		}, undefined);

		webview.html = content;
		return webview;
	}

	private initializeWebViewState() {
		const renderers = new Set<INotebookRendererInfo>();
		for (const inset of this.insetMapping.values()) {
			if (inset.renderer) {
				renderers.add(inset.renderer);
			}
		}

		this._preloadsCache.clear();
		if (this._currentKernel) {
			this._updatePreloadsFromKernel(this._currentKernel);
		}
		this.updateRendererPreloads(renderers);

		for (const [output, inset] of this.insetMapping.entries()) {
			this._sendMessageToWebview({ ...inset.cachedCreation, initiallyHidden: this.hiddenInsetMapping.has(output) });
		}

		const mdCells = [...this.markdownPreviewMapping.values()];
		this.markdownPreviewMapping.clear();
		this.initializeMarkdown(mdCells);
		this._updateStyles();
	}

	private shouldUpdateInset(cell: IGenericCellViewModel, output: ICellOutputViewModel, cellTop: number, outputOffset: number): boolean {
		if (this._disposed) {
			return false;
		}

		if (cell.metadata.outputCollapsed) {
			return false;
		}

		if (this.hiddenInsetMapping.has(output)) {
			return true;
		}

		const outputCache = this.insetMapping.get(output);
		if (!outputCache) {
			return false;
		}

		if (outputOffset === outputCache.cachedCreation.outputOffset && cellTop === outputCache.cachedCreation.cellTop) {
			return false;
		}

		return true;
	}

	ackHeight(cellId: string, id: string, height: number): void {
		this._sendMessageToWebview({
			type: 'ack-dimension',
			cellId: cellId,
			outputId: id,
			height: height
		});
	}

	updateScrollTops(outputRequests: IDisplayOutputLayoutUpdateRequest[], markdownPreviews: { id: string, top: number }[]) {
		if (this._disposed) {
			return;
		}

		const widgets = coalesce(outputRequests.map((request): IContentWidgetTopRequest | undefined => {
			const outputCache = this.insetMapping.get(request.output);
			if (!outputCache) {
				return;
			}

			if (!request.forceDisplay && !this.shouldUpdateInset(request.cell, request.output, request.cellTop, request.outputOffset)) {
				return;
			}

			const id = outputCache.outputId;
			outputCache.cachedCreation.cellTop = request.cellTop;
			outputCache.cachedCreation.outputOffset = request.outputOffset;
			this.hiddenInsetMapping.delete(request.output);

			return {
				outputId: id,
				cellTop: request.cellTop,
				outputOffset: request.outputOffset,
				forceDisplay: request.forceDisplay,
			};
		}));

		if (!widgets.length && !markdownPreviews.length) {
			return;
		}

		this._sendMessageToWebview({
			type: 'view-scroll',
			widgets: widgets,
			markdownPreviews,
		});
	}

	private async createMarkdownPreview(initialization: IMarkdownCellInitialization) {
		if (this._disposed) {
			return;
		}

		if (this.markdownPreviewMapping.has(initialization.cellId)) {
			console.error('Trying to create markdown preview that already exists');
			return;
		}

		this.markdownPreviewMapping.set(initialization.cellId, initialization);
		this._sendMessageToWebview({
			type: 'createMarkdownPreview',
			cell: initialization
		});
	}

	async showMarkdownPreview(initialization: IMarkdownCellInitialization) {
		if (this._disposed) {
			return;
		}

		const entry = this.markdownPreviewMapping.get(initialization.cellId);
		if (!entry) {
			return this.createMarkdownPreview(initialization);
		}

		const sameContent = initialization.content === entry.content;
		if (!sameContent || !entry.visible) {
			this._sendMessageToWebview({
				type: 'showMarkdownPreview',
				id: initialization.cellId,
				handle: initialization.cellHandle,
				// If the content has not changed, we still want to make sure the
				// preview is visible but don't need to send anything over
				content: sameContent ? undefined : initialization.content,
				top: initialization.offset
			});
		}

		entry.content = initialization.content;
		entry.offset = initialization.offset;
		entry.visible = true;
	}

	async hideMarkdownPreviews(cellIds: readonly string[]) {
		if (this._disposed) {
			return;
		}

		const cellsToHide: string[] = [];
		for (const cellId of cellIds) {
			const entry = this.markdownPreviewMapping.get(cellId);
			if (entry) {
				if (entry.visible) {
					cellsToHide.push(cellId);
					entry.visible = false;
				}
			}
		}

		if (cellsToHide.length) {
			this._sendMessageToWebview({
				type: 'hideMarkdownPreviews',
				ids: cellsToHide
			});
		}
	}

	async unhideMarkdownPreviews(cellIds: readonly string[]) {
		if (this._disposed) {
			return;
		}

		const toUnhide: string[] = [];
		for (const cellId of cellIds) {
			const entry = this.markdownPreviewMapping.get(cellId);
			if (entry) {
				if (!entry.visible) {
					entry.visible = true;
					toUnhide.push(cellId);
				}
			} else {
				console.error(`Trying to unhide a preview that does not exist: ${cellId}`);
			}
		}

		this._sendMessageToWebview({
			type: 'unhideMarkdownPreviews',
			ids: toUnhide,
		});
	}

	async deleteMarkdownPreviews(cellIds: readonly string[]) {
		if (this._disposed) {
			return;
		}

		for (const id of cellIds) {
			if (!this.markdownPreviewMapping.has(id)) {
				console.error(`Trying to delete a preview that does not exist: ${id}`);
			}
			this.markdownPreviewMapping.delete(id);
		}

		if (cellIds.length) {
			this._sendMessageToWebview({
				type: 'deleteMarkdownPreview',
				ids: cellIds
			});
		}
	}

	async updateMarkdownPreviewSelections(selectedCellsIds: string[]) {
		if (this._disposed) {
			return;
		}

		this._sendMessageToWebview({
			type: 'updateSelectedMarkdownPreviews',
			selectedCellIds: selectedCellsIds.filter(id => this.markdownPreviewMapping.has(id)),
		});
	}

	async initializeMarkdown(cells: ReadonlyArray<IMarkdownCellInitialization>) {
		if (this._disposed) {
			return;
		}

		// TODO: use proper handler
		const p = new Promise<void>(resolve => {
			this.webview?.onMessage(e => {
				if (e.message.type === 'initializedMarkdownPreview') {
					resolve();
				}
			});
		});

		for (const cell of cells) {
			this.markdownPreviewMapping.set(cell.cellId, { ...cell, visible: false });
		}

		this._sendMessageToWebview({
			type: 'initializeMarkdownPreview',
			cells,
		});

		await p;
	}

	async createOutput(cellInfo: T, content: IInsetRenderOutput, cellTop: number, offset: number) {
		if (this._disposed) {
			return;
		}

		if (this.insetMapping.has(content.source)) {
			const outputCache = this.insetMapping.get(content.source);

			if (outputCache) {
				this.hiddenInsetMapping.delete(content.source);
				this._sendMessageToWebview({
					type: 'showOutput',
					cellId: outputCache.cellInfo.cellId,
					outputId: outputCache.outputId,
					cellTop: cellTop,
					outputOffset: offset
				});
				return;
			}
		}

		const messageBase = {
			type: 'html',
			cellId: cellInfo.cellId,
			cellTop: cellTop,
			outputOffset: offset,
			left: 0,
			requiredPreloads: [],
		} as const;

		let message: ICreationRequestMessage;
		let renderer: INotebookRendererInfo | undefined;
		if (content.type === RenderOutputType.Extension) {
			const output = content.source.model;
			renderer = content.renderer;
			const outputDto = output.outputs.find(op => op.mime === content.mimeType);
			message = {
				...messageBase,
				outputId: output.outputId,
				rendererId: content.renderer.id,
				requiredPreloads: await this.updateRendererPreloads([content.renderer]),
				content: {
					type: RenderOutputType.Extension,
					outputId: output.outputId,
					mimeType: content.mimeType,
					value: outputDto?.value,
					metadata: outputDto?.metadata,
				},
			};
		} else {
			message = {
				...messageBase,
				outputId: UUID.generateUuid(),
				content: {
					type: content.type,
					htmlContent: content.htmlContent,
				}
			};
		}

		this._sendMessageToWebview(message);
		this.insetMapping.set(content.source, { outputId: message.outputId, cellInfo: cellInfo, renderer, cachedCreation: message });
		this.hiddenInsetMapping.delete(content.source);
		this.reversedInsetMapping.set(message.outputId, content.source);
	}

	removeInsets(outputs: readonly ICellOutputViewModel[]) {
		if (this._disposed) {
			return;
		}

		for (const output of outputs) {
			const outputCache = this.insetMapping.get(output);
			if (!outputCache) {
				continue;
			}

			const id = outputCache.outputId;

			this._sendMessageToWebview({
				type: 'clearOutput',
				rendererId: outputCache.cachedCreation.rendererId,
				cellUri: outputCache.cellInfo.cellUri.toString(),
				outputId: id,
				cellId: outputCache.cellInfo.cellId
			});
			this.insetMapping.delete(output);
			this.reversedInsetMapping.delete(id);
		}
	}

	hideInset(output: ICellOutputViewModel) {
		if (this._disposed) {
			return;
		}

		const outputCache = this.insetMapping.get(output);
		if (!outputCache) {
			return;
		}

		this.hiddenInsetMapping.add(output);

		this._sendMessageToWebview({
			type: 'hideOutput',
			outputId: outputCache.outputId,
			cellId: outputCache.cellInfo.cellId,
		});
	}

	clearInsets() {
		if (this._disposed) {
			return;
		}

		this._sendMessageToWebview({
			type: 'clear'
		});

		this.insetMapping = new Map();
		this.reversedInsetMapping = new Map();
	}

	focusWebview() {
		if (this._disposed) {
			return;
		}

		this.webview?.focus();
	}

	focusOutput(cellId: string) {
		if (this._disposed) {
			return;
		}

		this.webview?.focus();
		setTimeout(() => { // Need this, or focus decoration is not shown. No clue.
			this._sendMessageToWebview({
				type: 'focus-output',
				cellId,
			});
		}, 50);
	}

	deltaCellOutputContainerClassNames(cellId: string, added: string[], removed: string[]) {
		this._sendMessageToWebview({
			type: 'decorations',
			cellId,
			addedClassNames: added,
			removedClassNames: removed
		});

	}

	async updateKernelPreloads(kernel: INotebookKernel | undefined) {
		if (this._disposed || kernel === this._currentKernel) {
			return;
		}

		const previousKernel = this._currentKernel;
		this._currentKernel = kernel;

		if (previousKernel && previousKernel.preloadUris.length > 0) {
			this.webview?.reload(); // preloads will be restored after reload
		} else if (kernel) {
			this._updatePreloadsFromKernel(kernel);
		}
	}

	private _updatePreloadsFromKernel(kernel: INotebookKernel) {
		const resources: IPreloadResource[] = [];
		for (const preload of kernel.preloadUris) {
			const uri = this.environmentService.isExtensionDevelopment && (preload.scheme === 'http' || preload.scheme === 'https')
				? preload : this.asWebviewUri(preload, undefined);

			if (!this._preloadsCache.has(uri.toString())) {
				resources.push({ uri: uri.toString(), originalUri: preload.toString(), source: 'kernel' });
				this._preloadsCache.add(uri.toString());
			}
		}

		if (!resources.length) {
			return;
		}

		this._updatePreloads(resources);
	}

	async updateRendererPreloads(renderers: Iterable<INotebookRendererInfo>) {
		if (this._disposed) {
			return [];
		}

		const requiredPreloads: IPreloadResource[] = [];
		const resources: IPreloadResource[] = [];
		const extensionLocations: URI[] = [];
		for (const rendererInfo of renderers) {
			extensionLocations.push(rendererInfo.extensionLocation);
			for (const preload of [rendererInfo.entrypoint, ...rendererInfo.preloads]) {
				const uri = this.asWebviewUri(preload, rendererInfo.extensionLocation);
				const resource: IPreloadResource = {
					uri: uri.toString(),
					originalUri: preload.toString(),
					source: { rendererId: rendererInfo.id },
				};

				requiredPreloads.push(resource);

				if (!this._preloadsCache.has(uri.toString())) {
					resources.push(resource);
					this._preloadsCache.add(uri.toString());
				}
			}
		}

		if (!resources.length) {
			return requiredPreloads;
		}

		this.rendererRootsCache = extensionLocations;
		this._updatePreloads(resources);
		return requiredPreloads;
	}

	private _updatePreloads(resources: IPreloadResource[]) {
		if (!this.webview) {
			return;
		}

		const mixedResourceRoots = [
			...(this.localResourceRootsCache || []),
			...this.rendererRootsCache,
			...(this._currentKernel ? [this._currentKernel.localResourceRoot] : []),
		];

		this.webview.localResourcesRoot = mixedResourceRoots;

		this._sendMessageToWebview({
			type: 'preload',
			resources: resources,
		});
	}

	private _sendMessageToWebview(message: ToWebviewMessage) {
		if (this._disposed) {
			return;
		}

		this.webview?.postMessage(message);
	}

	clearPreloadsCache() {
		this._preloadsCache.clear();
	}

	override dispose() {
		this._disposed = true;
		this.webview?.dispose();
		super.dispose();
	}
}<|MERGE_RESOLUTION|>--- conflicted
+++ resolved
@@ -496,13 +496,7 @@
 	}
 
 	private generateContent(coreDependencies: string, baseUrl: string) {
-<<<<<<< HEAD
 		const renderersData = this.getRendererData();
-		const outputWidth = `calc(100% - ${this.options.leftMargin + this.options.rightMargin + this.options.runGutter}px)`;
-		const outputMarginLeft = `${this.options.leftMargin + this.options.runGutter}px`;
-=======
-		const markupRenderer = this.getMarkdownRenderer();
->>>>>>> f3cca623
 		return html`
 		<html lang="en">
 			<head>
