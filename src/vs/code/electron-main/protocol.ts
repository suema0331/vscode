/*---------------------------------------------------------------------------------------------
 *  Copyright (c) Microsoft Corporation. All rights reserved.
 *  Licensed under the MIT License. See License.txt in the project root for license information.
 *--------------------------------------------------------------------------------------------*/

import { Event } from 'vs/base/common/event';
import { Disposable, DisposableStore, IDisposable, toDisposable } from 'vs/base/common/lifecycle';
import { FileAccess, Schemas } from 'vs/base/common/network';
import { URI } from 'vs/base/common/uri';
import { INativeEnvironmentService } from 'vs/platform/environment/common/environment';
import { session } from 'electron';
import { ILogService } from 'vs/platform/log/common/log';
import { TernarySearchTree } from 'vs/base/common/map';
import { isLinux } from 'vs/base/common/platform';
import { IWindowsMainService } from 'vs/platform/windows/electron-main/windows';
import { extname } from 'vs/base/common/resources';

type ProtocolCallback = { (result: string | Electron.FilePathWithHeaders | { error: number }): void };

export class FileProtocolHandler extends Disposable {

	private readonly validRoots = TernarySearchTree.forUris<boolean>(() => !isLinux);
	private readonly validExtensions = new Set(['.png', '.jpg', '.jpeg', '.gif', '.bmp']); // https://github.com/microsoft/vscode/issues/119384

	constructor(
		@INativeEnvironmentService environmentService: INativeEnvironmentService,
		@ILogService private readonly logService: ILogService
	) {
		super();

		const { defaultSession } = session;

		// Define an initial set of roots we allow loading from
		// - appRoot	: all files installed as part of the app
		// - extensions : all files shipped from extensions
		// - storage    : all files in global and workspace storage (https://github.com/microsoft/vscode/issues/116735)
		this.validRoots.set(URI.file(environmentService.appRoot), true);
		this.validRoots.set(URI.file(environmentService.extensionsPath), true);
		this.validRoots.set(environmentService.globalStorageHome, true);
		this.validRoots.set(environmentService.workspaceStorageHome, true);

		// Register vscode-file:// handler
		defaultSession.protocol.registerFileProtocol(Schemas.vscodeFileResource, (request, callback) => this.handleResourceRequest(request, callback as unknown as ProtocolCallback));

		// Block any file:// access
		defaultSession.protocol.interceptFileProtocol(Schemas.file, (request, callback) => this.handleFileRequest(request, callback as unknown as ProtocolCallback));

		// Cleanup
		this._register(toDisposable(() => {
			defaultSession.protocol.unregisterProtocol(Schemas.vscodeFileResource);
			defaultSession.protocol.uninterceptProtocol(Schemas.file);
		}));
	}

	injectWindowsMainService(windowsMainService: IWindowsMainService): void {
		this._register(windowsMainService.onDidSignalReadyWindow(window => {
			if (window.config?.extensionDevelopmentPath || window.config?.extensionTestsPath) {
				const disposables = new DisposableStore();
				disposables.add(Event.any(window.onDidClose, window.onDidDestroy)(() => disposables.dispose()));

				// Allow access to extension development path
				if (window.config.extensionDevelopmentPath) {
					for (const extensionDevelopmentPath of window.config.extensionDevelopmentPath) {
						disposables.add(this.addValidRoot(URI.file(extensionDevelopmentPath)));
					}
				}

				// Allow access to extension tests path
				if (window.config.extensionTestsPath) {
					disposables.add(this.addValidRoot(URI.file(window.config.extensionTestsPath)));
				}
			}
		}));
	}

	private addValidRoot(root: URI): IDisposable {
		if (!this.validRoots.get(root)) {
			this.validRoots.set(root, true);

			return toDisposable(() => this.validRoots.delete(root));
		}

		return Disposable.None;
	}

	private async handleFileRequest(request: Electron.ProtocolRequest, callback: ProtocolCallback) {
<<<<<<< HEAD
		const uri = URI.parse(request.url);
=======
		const fileUri = URI.parse(request.url);

		// isPreferringBrowserCodeLoad: false
		if (!isPreferringBrowserCodeLoad) {

			// first check by validRoots
			if (this.validRoots.findSubstr(fileUri)) {
				return callback({
					path: fileUri.fsPath
				});
			}

			// then check by validExtensions
			if (this.validExtensions.has(extname(fileUri))) {
				return callback({
					path: fileUri.fsPath
				});
			}

			// finally block to load the resource
			this.logService.error(`${Schemas.file}: Refused to load resource ${fileUri.fsPath} from ${Schemas.file}: protocol (original URL: ${request.url})`);

			return callback({ error: -3 /* ABORTED */ });
		}

		// isPreferringBrowserCodeLoad: true
		// => block any file request
		else {
			this.logService.error(`Refused to load resource ${fileUri.fsPath} from ${Schemas.file}: protocol (original URL: ${request.url})`);
>>>>>>> c0fa3dfd

		this.logService.error(`Refused to load resource ${uri.fsPath} from ${Schemas.file}: protocol`);
		callback({ error: -3 /* ABORTED */ });
	}

	private async handleResourceRequest(request: Electron.ProtocolRequest, callback: ProtocolCallback) {
		const uri = URI.parse(request.url);

		// Restore the `vscode-file` URI to a `file` URI so that we can
		// ensure the root is valid and properly tell Chrome where the
		// resource is at.
		const fileUri = FileAccess.asFileUri(uri);

		// first check by validRoots
		if (this.validRoots.findSubstr(fileUri)) {
			return callback({
				path: fileUri.fsPath
			});
		}

		// then check by validExtensions
		if (this.validExtensions.has(extname(fileUri))) {
			return callback({
				path: fileUri.fsPath
			});
		}

		// finally block to load the resource
		this.logService.error(`${Schemas.vscodeFileResource}: Refused to load resource ${fileUri.fsPath} from ${Schemas.vscodeFileResource}: protocol (original URL: ${request.url})`);

		return callback({ error: -3 /* ABORTED */ });
	}
}<|MERGE_RESOLUTION|>--- conflicted
+++ resolved
@@ -84,39 +84,7 @@
 	}
 
 	private async handleFileRequest(request: Electron.ProtocolRequest, callback: ProtocolCallback) {
-<<<<<<< HEAD
 		const uri = URI.parse(request.url);
-=======
-		const fileUri = URI.parse(request.url);
-
-		// isPreferringBrowserCodeLoad: false
-		if (!isPreferringBrowserCodeLoad) {
-
-			// first check by validRoots
-			if (this.validRoots.findSubstr(fileUri)) {
-				return callback({
-					path: fileUri.fsPath
-				});
-			}
-
-			// then check by validExtensions
-			if (this.validExtensions.has(extname(fileUri))) {
-				return callback({
-					path: fileUri.fsPath
-				});
-			}
-
-			// finally block to load the resource
-			this.logService.error(`${Schemas.file}: Refused to load resource ${fileUri.fsPath} from ${Schemas.file}: protocol (original URL: ${request.url})`);
-
-			return callback({ error: -3 /* ABORTED */ });
-		}
-
-		// isPreferringBrowserCodeLoad: true
-		// => block any file request
-		else {
-			this.logService.error(`Refused to load resource ${fileUri.fsPath} from ${Schemas.file}: protocol (original URL: ${request.url})`);
->>>>>>> c0fa3dfd
 
 		this.logService.error(`Refused to load resource ${uri.fsPath} from ${Schemas.file}: protocol`);
 		callback({ error: -3 /* ABORTED */ });
