--- conflicted
+++ resolved
@@ -1,12 +1,7 @@
 {
   "name": "code-oss-dev",
-<<<<<<< HEAD
   "version": "1.48.1",
-  "distro": "db6c4e7925a5077a6e61690a057fa6cf139e0e49",
-=======
-  "version": "1.48.0",
   "distro": "ffb610b4929b3e94a5827ba9a35981961602fa6d",
->>>>>>> 880811b0
   "author": {
     "name": "Microsoft Corporation"
   },
